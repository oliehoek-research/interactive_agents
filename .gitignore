--- conflicted
+++ resolved
@@ -133,10 +133,7 @@
 
 # Experimental results
 results/debug
-<<<<<<< HEAD
+wandb
 
 # Container images
-singularity_image.sif
-=======
-wandb
->>>>>>> 7f8e5ed1
+singularity_image.sif